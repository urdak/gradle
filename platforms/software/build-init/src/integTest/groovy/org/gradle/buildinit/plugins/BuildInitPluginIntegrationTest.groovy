--- conflicted
+++ resolved
@@ -504,7 +504,6 @@
         targetDir.file("build.gradle.kts").assertIsFile()
     }
 
-<<<<<<< HEAD
     def "can specify a different project directory"() {
         when:
         succeeds "init", "--project-directory=./other-dir"
@@ -513,20 +512,6 @@
         targetDir.file("other-dir/settings.gradle.kts").isFile()
     }
 
-    private ExecutionResult runInitWith(BuildInitDsl dsl, String... initOptions) {
-        def tasks = ['init', '--dsl', dsl.id]
-        tasks.addAll(initOptions)
-        run tasks
-    }
-
-    private ExecutionResult initFailsWith(BuildInitDsl dsl, String... initOptions) {
-        def tasks = ['init', '--dsl', dsl.id]
-        tasks.addAll(initOptions)
-        fails(*tasks)
-    }
-
-=======
->>>>>>> 8c68b8a6
     private static pomValuesUsed(ScriptDslFixture dslFixture) {
         dslFixture.buildFile.assertContents(containsPomGroup(dslFixture))
         dslFixture.buildFile.assertContents(containsPomVersion(dslFixture))
