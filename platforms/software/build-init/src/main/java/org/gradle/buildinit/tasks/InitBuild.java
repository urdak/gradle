/*
 * Copyright 2016 the original author or authors.
 *
 * Licensed under the Apache License, Version 2.0 (the "License");
 * you may not use this file except in compliance with the License.
 * You may obtain a copy of the License at
 *
 *      http://www.apache.org/licenses/LICENSE-2.0
 *
 * Unless required by applicable law or agreed to in writing, software
 * distributed under the License is distributed on an "AS IS" BASIS,
 * WITHOUT WARRANTIES OR CONDITIONS OF ANY KIND, either express or implied.
 * See the License for the specific language governing permissions and
 * limitations under the License.
 */

package org.gradle.buildinit.tasks;

import com.google.common.annotations.VisibleForTesting;
import org.gradle.api.BuildCancelledException;
import org.gradle.api.DefaultTask;
import org.gradle.api.GradleException;
import org.gradle.api.Incubating;
import org.gradle.api.file.Directory;
import org.gradle.api.file.DirectoryProperty;
import org.gradle.api.file.ProjectLayout;
import org.gradle.api.internal.tasks.userinput.NonInteractiveUserInputHandler;
import org.gradle.api.internal.tasks.userinput.UserInputHandler;
import org.gradle.api.internal.tasks.userinput.UserQuestions;
import org.gradle.api.model.ObjectFactory;
import org.gradle.api.provider.Property;
import org.gradle.api.provider.ProviderFactory;
import org.gradle.api.tasks.Input;
import org.gradle.api.tasks.Internal;
import org.gradle.api.tasks.Optional;
import org.gradle.api.tasks.OutputDirectory;
import org.gradle.api.tasks.TaskAction;
import org.gradle.api.tasks.options.Option;
import org.gradle.api.tasks.options.OptionValues;
import org.gradle.api.tasks.wrapper.internal.WrapperDefaults;
import org.gradle.api.tasks.wrapper.internal.WrapperGenerator;
import org.gradle.buildinit.InsecureProtocolOption;
import org.gradle.buildinit.plugins.internal.BuildConverter;
import org.gradle.buildinit.plugins.internal.BuildGenerator;
import org.gradle.buildinit.plugins.internal.BuildInitException;
import org.gradle.buildinit.plugins.internal.BuildInitializer;
import org.gradle.buildinit.plugins.internal.GenerationSettings;
import org.gradle.buildinit.plugins.internal.InitSettings;
import org.gradle.buildinit.plugins.internal.ProjectLayoutSetupRegistry;
import org.gradle.buildinit.plugins.internal.modifiers.BuildInitDsl;
import org.gradle.buildinit.plugins.internal.modifiers.BuildInitTestFramework;
import org.gradle.buildinit.plugins.internal.modifiers.ComponentType;
import org.gradle.buildinit.plugins.internal.modifiers.Language;
import org.gradle.buildinit.plugins.internal.modifiers.ModularizationOption;
import org.gradle.buildinit.specs.BuildInitConfig;
import org.gradle.buildinit.specs.BuildInitGenerator;
import org.gradle.buildinit.specs.BuildInitParameter;
import org.gradle.buildinit.specs.BuildInitSpec;
import org.gradle.buildinit.specs.internal.BuildInitSpecRegistry;
import org.gradle.internal.instrumentation.api.annotations.NotToBeReplacedByLazyProperty;
import org.gradle.internal.instrumentation.api.annotations.ToBeReplacedByLazyProperty;
import org.gradle.internal.logging.text.TreeFormatter;
import org.gradle.jvm.toolchain.JavaLanguageVersion;
import org.gradle.util.GradleVersion;
import org.gradle.work.DisableCachingByDefault;

import javax.annotation.Nonnull;
import javax.annotation.Nullable;
import javax.inject.Inject;
import javax.lang.model.SourceVersion;
import java.io.File;
import java.util.Arrays;
import java.util.Collections;
import java.util.LinkedHashMap;
import java.util.List;
import java.util.Map;
import java.util.Objects;

import static com.google.common.base.Strings.isNullOrEmpty;

/**
 * Generates a Gradle project structure.
 */
@DisableCachingByDefault(because = "Not worth caching")
public abstract class InitBuild extends DefaultTask {
    private static final String SOURCE_PACKAGE_DEFAULT = "org.example";
    private static final String SOURCE_PACKAGE_PROPERTY = "org.gradle.buildinit.source.package";
    private static final int MINIMUM_VERSION_SUPPORTED_BY_FOOJAY_API = 7;
    private static final int DEFAULT_JAVA_VERSION = 21;

    private final DirectoryProperty projectDir = getProject().getObjects().directoryProperty();
    private String type;
    private final Property<Boolean> splitProject = getProject().getObjects().property(Boolean.class);
    private String dsl;
    private final Property<Boolean> useIncubatingAPIs = getProject().getObjects().property(Boolean.class);
    private String testFramework;
    private String projectName;
    private String packageName;
    private final Property<InsecureProtocolOption> insecureProtocol = getProject().getObjects().property(InsecureProtocolOption.class);
    private final Property<String> javaVersion = getProject().getObjects().property(String.class);

    @Internal
    private ProjectLayoutSetupRegistry projectLayoutRegistry;

    /**
     * Should default values automatically be accepted for options that are not configured explicitly?
     * <p>
     * When true, the interactive dialog is skipped, and no user input is required to complete the command.
     * <p>
     * This property can be set via the command-line options '--use-defaults' and '--no-use-defaults'.
     *
     * @since 8.6
     */
    @Incubating
    @Input
    @Optional
    @Option(option = "use-defaults", description = "Use default values for options not configured explicitly")
    public abstract Property<Boolean> getUseDefaults();

    /**
    * Should we allow existing files in the build directory to be overwritten?
    *
    * This property can be set via command-line option '--overwrite'. Defaults to false.
    *
    * @since 8.9
    */
    @Incubating
    @Input
    @Optional
    @Option(option = "overwrite", description = "Allow existing files in the build directory to be overwritten?")
    public abstract Property<Boolean> getAllowFileOverwrite();

    /**
     * The desired type of project to generate, such as 'java-application' or 'kotlin-library'.
     * <p>
     * This property can be set via command-line option '--type'.
     * <p>
     * Defaults to 'basic' - a minimal scaffolding, following Gradle best practices.
     * If a `pom.xml` is found in the project root directory, the type defaults to 'pom'
     * and the existing project is converted to Gradle.
     * <p>
     * Possible values for the option are provided by {@link #getAvailableBuildTypes()}.
     */
    @Input
    @ToBeReplacedByLazyProperty
    public String getType() {
        return isNullOrEmpty(type) ? detectType() : type;
    }

    /**
     * Should the build be split into multiple subprojects?
     *
     * This property can be set via the command-line options '--split-project'
     * and '--no-split-project'.
     *
     * @since 6.7
     */
    @Input
    @Optional
    @Option(option = "split-project", description = "Split functionality across multiple subprojects?")
    public Property<Boolean> getSplitProject() {
        return splitProject;
    }

    /**
     * The desired DSL of build scripts to create, defaults to 'kotlin'.
     *
     * This property can be set via command-line option '--dsl'.
     *
     * @since 4.5
     */
    @Optional
    @Input
    @ToBeReplacedByLazyProperty
    public String getDsl() {
        return isNullOrEmpty(dsl) ? BuildInitDsl.KOTLIN.getId() : dsl;
    }

    /**
     * Can the generated build use new and unstable features?
     *
     * When enabled, the generated build will use new patterns, APIs or features that
     * may be unstable between minor releases. Use this if you'd like to try out the
     * latest features of Gradle.
     *
     * By default, init will generate a build that uses stable features and behavior.
     *
     * @since 7.3
     */
    @Input
    @Optional
    @Option(option = "incubating", description = "Allow the generated build to use new features and APIs.")
    public Property<Boolean> getUseIncubating() {
        return useIncubatingAPIs;
    }

    /**
     * Java version to be used by generated Java projects.
     *
     * When set, Gradle will use the provided value as the target major Java version
     * for all relevant generated projects.  Gradle will validate the number to ensure
     * it is a valid and supported major version.
     *
     * @return the java version number supplied by the user
     * @since 8.5
     */
    @Input
    @Optional
    @Incubating
    @Option(option = "java-version", description = "Provides java version to use in the project.")
    public Property<String> getJavaVersion() {
        return javaVersion;
    }

    /**
     * The directory of the generated project, defaults to the directory the project is generated in.
     *
     * @since 8.12
     */
    @OutputDirectory
    @Incubating
    @Option(option = "project-directory", description = "Set the project directory.")
    public DirectoryProperty getProjectDirectory() {
        return projectDir;
    }

    /**
     * The name of the generated project, defaults to the name of the directory the project is generated in.
     *
     * This property can be set via command-line option '--project-name'.
     *
     * @since 5.0
     */
    @Input
    @ToBeReplacedByLazyProperty
    public String getProjectName() {
        return projectName == null ? projectDir.get().getAsFile().getName() : projectName;
    }

    /**
     * The name of the package to use for generated source.
     *
     * This property can be set via command-line option '--package'.
     *
     * @since 5.0
     */
    @Input
    @ToBeReplacedByLazyProperty
    public String getPackageName() {
        return packageName == null ? "" : packageName;
    }

    /**
     * The test framework to be used in the generated project.
     *
     * This property can be set via command-line option '--test-framework'
     */
    @Nullable
    @Optional
    @Input
    @ToBeReplacedByLazyProperty
    public String getTestFramework() {
        return testFramework;
    }

    /**
     * How to handle insecure (http) URLs used for Maven Repositories.
     *
     * This property can be set via command-line option '--insecure-protocol'.  The default value is 'warn'.
     *
     * @since 7.3
     */
    @Input
    @Option(option = "insecure-protocol", description = "How to handle insecure URLs used for Maven Repositories.")
    public Property<InsecureProtocolOption> getInsecureProtocol() {
        return insecureProtocol;
    }

    /**
     * Should clarifying comments be added to files?
     * <p>
     * This property can be set via the command-line options '--comments' and '--no-comments'.
     *
     * @since 8.7
     */
    @Incubating
    @Input
    @Optional
    @Option(option = "comments", description = "Include clarifying comments in files.")
    public abstract Property<Boolean> getComments();

    @NotToBeReplacedByLazyProperty(because = "Injected service")
    public ProjectLayoutSetupRegistry getProjectLayoutRegistry() {
        if (projectLayoutRegistry == null) {
            projectLayoutRegistry = getServices().get(ProjectLayoutSetupRegistry.class);
        }

        return projectLayoutRegistry;
    }

    @TaskAction
    public void setupProjectLayout() {
        UserInputHandler inputHandler = getEffectiveInputHandler();
        if (shouldUseInitProjectSpec(inputHandler)) {
            doInitSpecProjectGeneration(inputHandler);
        } else {
            doStandardProjectGeneration(inputHandler);
        }
    }

    private boolean shouldUseInitProjectSpec(UserInputHandler inputHandler) {
        boolean templatesAvailable = !getBuildInitSpecRegistry().isEmpty();
        return templatesAvailable && inputHandler.askUser(uq -> uq.askBooleanQuestion("Additional project types were loaded.  Do you want to generate a project using a contributed project specification?", true)).get();
    }

    private void doInitSpecProjectGeneration(UserInputHandler inputHandler) {
        BuildInitConfig config = inputHandler.askUser(this::selectAndConfigureSpec).get();
        BuildInitGenerator generator = createGenerator(config);
<<<<<<< HEAD
        Directory projectDirectory = projectDir.get();
        generator.generate(config, projectDirectory);
        generateWrapper(projectDirectory);
=======
        boolean userInterrupted = inputHandler.interrupted();
        if (userInterrupted) {
            throw new BuildCancelledException();
        }
        getLogger().lifecycle("Generate '{}'", config.getBuildSpec().getDisplayName());
        generator.generate(config, projectDir);
        generateWrapper();
>>>>>>> c99dda35
    }

    private BuildInitConfig selectAndConfigureSpec(UserQuestions userQuestions) {
        BuildInitSpecRegistry registry = getBuildInitSpecRegistry();

        BuildInitSpec spec;
        if (type == null) {
            spec = userQuestions.choice("Select project type", registry.getAllSpecs())
                .renderUsing(BuildInitSpec::getDisplayName)
                .ask();
        }  else {
            spec = registry.getSpecByType(type);
        }

        // TODO: Ask questions for each parameter, and return a configuration object with populated arguments
        return new BuildInitConfig() {
            @Override
            @Nonnull
            public BuildInitSpec getBuildSpec() {
                return spec;
            }

            @Override
            @Nonnull
            public Map<BuildInitParameter<?>, Object> getArguments() {
                return Collections.emptyMap();
            }
        };
    }

    private BuildInitGenerator createGenerator(BuildInitConfig config) {
        Class<? extends BuildInitGenerator> generator = getBuildInitSpecRegistry().getGeneratorForSpec(config.getBuildSpec());
        return getObjectFactory().newInstance(generator);
    }

    private void doStandardProjectGeneration(UserInputHandler inputHandler) {
        GenerationSettings settings = inputHandler.askUser(this::calculateGenerationSettings).get();

        boolean userInterrupted = inputHandler.interrupted();
        if (userInterrupted) {
            throw new BuildCancelledException();
        }

        settings.getInitializer().generate(settings.getSettings());
        generateWrapper(settings.getSettings().getTarget());

        settings.getInitializer().getFurtherReading(settings.getSettings())
            .ifPresent(link -> getLogger().lifecycle(link));
    }

    private GenerationSettings calculateGenerationSettings(UserQuestions userQuestions) {
        validateBuildDirectory(userQuestions);

        ProjectLayoutSetupRegistry projectLayoutRegistry = getProjectLayoutRegistry();

        BuildInitializer initializer = getBuildInitializer(userQuestions, projectLayoutRegistry);

        JavaLanguageVersion javaLanguageVersion = getJavaLanguageVersion(userQuestions, initializer);

        String projectName = getEffectiveProjectName(userQuestions, initializer);

        ModularizationOption modularizationOption = getModularizationOption(userQuestions, initializer);

        BuildInitDsl dsl = getBuildInitDsl(userQuestions, initializer);

        BuildInitTestFramework testFramework = getBuildInitTestFramework(userQuestions, initializer, modularizationOption);

        String packageName = getEffectivePackageName(initializer);

        validatePackageName(packageName);

        boolean useIncubatingAPIs = shouldUseIncubatingAPIs(userQuestions);
        boolean generateComments = getComments().get();

        List<String> subprojectNames = initializer.getDefaultProjectNames();
        InitSettings initSettings = new InitSettings(
            projectName,
            useIncubatingAPIs,
            subprojectNames,
            modularizationOption,
            dsl,
            packageName,
            testFramework,
            insecureProtocol.get(),
            projectDir.get(),
            javaLanguageVersion,
            generateComments
        );
        return new GenerationSettings(initializer, initSettings);
    }

    private void generateWrapper(Directory projectDirectory) {
        File unixScript = projectDirectory.file(WrapperDefaults.SCRIPT_PATH).getAsFile();
        File jarFile = projectDirectory.file(WrapperDefaults.JAR_FILE_PATH).getAsFile();
        String jarFileRelativePath = getRelativePath(projectDirectory.getAsFile(), jarFile);
        File propertiesFile = WrapperGenerator.getPropertiesFile(jarFile);
        String distributionUrl = WrapperGenerator.getDistributionUrl(GradleVersion.current(), WrapperDefaults.DISTRIBUTION_TYPE);
        WrapperGenerator.generate(
            WrapperDefaults.ARCHIVE_BASE, WrapperDefaults.ARCHIVE_PATH,
            WrapperDefaults.DISTRIBUTION_BASE, WrapperDefaults.DISTRIBUTION_PATH,
            null,
            propertiesFile,
            jarFile, jarFileRelativePath,
            unixScript, WrapperGenerator.getBatchScript(unixScript),
            distributionUrl,
            true,
            WrapperDefaults.NETWORK_TIMEOUT
        );
    }

    private static String getRelativePath(File baseDir, File targetFile) {
        return baseDir.toPath().relativize(targetFile.toPath()).toString();
    }

    private UserInputHandler getEffectiveInputHandler() {
        if (getUseDefaults().get()) {
            return new NonInteractiveUserInputHandler();
        }

        return getUserInputHandler();
    }

    /**
     * If not converting an existing Maven build, then validate the build directory is either
     * empty, or overwritable before generating the project.
     *
     * @param userQuestions the user questions to ask if {@link #getAllowFileOverwrite()} is not set and the directory is non-empty
     * @throws BuildInitException if the build directory is non-empty, this isn't a POM conversion and the user does not allow overwriting
     */
    private void validateBuildDirectory(UserQuestions userQuestions) {
        if (!isPomConversion()) {
            File projectDirFile = projectDir.get().getAsFile();
            File[] existingProjectFiles = projectDirFile.listFiles();

            boolean isNotEmptyDirectory = existingProjectFiles != null && existingProjectFiles.length != 0;
            if (isNotEmptyDirectory) {
                boolean fileOverwriteAllowed = getAllowFileOverwrite().get();
                if (!fileOverwriteAllowed) {
                    fileOverwriteAllowed = userQuestions.askBooleanQuestion("Found existing files in the project directory: '" + projectDirFile +
                        "'." + System.lineSeparator() + "Directory will be modified and existing files may be overwritten.  Continue?", false);
                }

                if (!fileOverwriteAllowed) {
                    abortBuildDueToExistingFiles(projectDirFile);
                }
            }
        }
    }

    private boolean isPomConversion() {
        return Objects.equals(getType(), "pom");
    }

    private void abortBuildDueToExistingFiles(File projectDirFile) {
        List<String> resolutions = Arrays.asList("Remove any existing files in the project directory and run the init task again.", "Enable the --overwrite option to allow existing files to be overwritten.");
        throw new BuildInitException("Aborting build initialization due to existing files in the project directory: '" + projectDirFile + "'.", resolutions);
    }

    private static void validatePackageName(String packageName) {
        if (!isNullOrEmpty(packageName) && !SourceVersion.isName(packageName)) {
            throw new GradleException("Package name: '" + packageName + "' is not valid - it may contain invalid characters or reserved words.");
        }
    }

    @VisibleForTesting
    @Nullable
    JavaLanguageVersion getJavaLanguageVersion(UserQuestions userQuestions, BuildInitializer initializer) {
        if (!initializer.supportsJavaTargets()) {
            return null;
        }

        String version = javaVersion.getOrNull();
        if (isNullOrEmpty(version)) {
            return JavaLanguageVersion.of(userQuestions.askIntQuestion("Enter target Java version", MINIMUM_VERSION_SUPPORTED_BY_FOOJAY_API, DEFAULT_JAVA_VERSION));
        }

        try {
            int parsedVersion = Integer.parseInt(version);
            if (parsedVersion < MINIMUM_VERSION_SUPPORTED_BY_FOOJAY_API) {
                throw new GradleException("Target Java version: '" + version + "' is not a supported target version. It must be equal to or greater than " + MINIMUM_VERSION_SUPPORTED_BY_FOOJAY_API);
            }
            return JavaLanguageVersion.of(parsedVersion);
        } catch (NumberFormatException e) {
            throw new GradleException("Invalid target Java version '" + version + "'. The version must be an integer.", e);
        }
    }

    private BuildInitDsl getBuildInitDsl(UserQuestions userQuestions, BuildInitializer initializer) {
        BuildInitDsl dsl;
        if (isNullOrEmpty(this.dsl)) {
            dsl = userQuestions.selectOption("Select build script DSL", initializer.getDsls(), initializer.getDefaultDsl());
        } else {
            dsl = BuildInitDsl.fromName(getDsl());
            if (!initializer.getDsls().contains(dsl)) {
                throw new GradleException("The requested DSL '" + getDsl() + "' is not supported for '" + initializer.getId() + "' build type");
            }
        }
        return dsl;
    }

    private ModularizationOption getModularizationOption(UserQuestions userQuestions, BuildInitializer initializer) {
        if (splitProject.isPresent()) {
            return splitProject.get() ? ModularizationOption.WITH_LIBRARY_PROJECTS : ModularizationOption.SINGLE_PROJECT;
        }
        return userQuestions.choice("Select application structure", initializer.getModularizationOptions())
            .renderUsing(ModularizationOption::getDisplayName)
            .ask();
    }

    private boolean shouldUseIncubatingAPIs(UserQuestions userQuestions) {
        if (this.useIncubatingAPIs.isPresent()) {
            return this.useIncubatingAPIs.get();
        }
        return userQuestions.askBooleanQuestion("Generate build using new APIs and behavior (some features may change in the next minor release)?", false);
    }

    private BuildInitTestFramework getBuildInitTestFramework(UserQuestions userQuestions, BuildInitializer initializer, ModularizationOption modularizationOption) {
        if (!isNullOrEmpty(this.testFramework)) {
            return initializer.getTestFrameworks(modularizationOption).stream()
                .filter(candidate -> this.testFramework.equals(candidate.getId()))
                .findFirst()
                .orElseThrow(() -> createNotSupportedTestFrameWorkException(initializer, modularizationOption));
        }

        BuildInitTestFramework testFramework = initializer.getDefaultTestFramework(modularizationOption);
        return userQuestions.selectOption("Select test framework", initializer.getTestFrameworks(modularizationOption), testFramework);
    }

    private GradleException createNotSupportedTestFrameWorkException(BuildInitializer initDescriptor, ModularizationOption modularizationOption) {
        TreeFormatter formatter = new TreeFormatter();
        formatter.node("The requested test framework '" + getTestFramework() + "' is not supported for '" + initDescriptor.getId() + "' build type. Supported frameworks");
        formatter.startChildren();
        for (BuildInitTestFramework framework : initDescriptor.getTestFrameworks(modularizationOption)) {
            formatter.node("'" + framework.getId() + "'");
        }
        formatter.endChildren();
        return new GradleException(formatter.toString());
    }

    @VisibleForTesting
    String getEffectiveProjectName(UserQuestions userQuestions, BuildInitializer initializer) {
        String projectName = this.projectName;
        if (initializer.supportsProjectName()) {
            if (isNullOrEmpty(projectName)) {
                return userQuestions.askQuestion("Project name", getProjectName());
            }
        } else if (!isNullOrEmpty(projectName)) {
            throw new GradleException("Project name is not supported for '" + initializer.getId() + "' build type.");
        }
        return projectName;
    }

    @VisibleForTesting
    String getEffectivePackageName(BuildInitializer initializer) {
        String packageName = this.packageName;
        if (initializer.supportsPackage()) {
            if (packageName == null) {
                return getProviderFactory().gradleProperty(SOURCE_PACKAGE_PROPERTY).getOrElse(SOURCE_PACKAGE_DEFAULT);
            }
        } else if (!isNullOrEmpty(packageName)) {
            throw new GradleException("Package name is not supported for '" + initializer.getId() + "' build type.");
        }
        return packageName;
    }

    private BuildInitializer getBuildInitializer(UserQuestions userQuestions, ProjectLayoutSetupRegistry projectLayoutRegistry) {
        if (!isNullOrEmpty(type)) {
            return projectLayoutRegistry.get(type);
        }

        BuildConverter converter = projectLayoutRegistry.getBuildConverter();
        if (converter.canApplyToCurrentDirectory(projectDir.get())) {
            if (userQuestions.askBooleanQuestion("Found a " + converter.getSourceBuildDescription() + " build. Generate a Gradle build from this?", true)) {
                return converter;
            }
        }
        return selectTypeOfBuild(userQuestions, projectLayoutRegistry);
    }

    private static BuildGenerator selectTypeOfBuild(UserQuestions userQuestions, ProjectLayoutSetupRegistry projectLayoutRegistry) {
        // Require that the default option is also the first option
        assert projectLayoutRegistry.getDefaultComponentType() == projectLayoutRegistry.getComponentTypes().get(0);

        ComponentType componentType = userQuestions.choice("Select type of build to generate", projectLayoutRegistry.getComponentTypes())
            .renderUsing(ComponentType::getDisplayName)
            .defaultOption(projectLayoutRegistry.getDefaultComponentType())
            .whenNotConnected(projectLayoutRegistry.getDefault().getComponentType())
            .ask();
        List<BuildGenerator> generators = projectLayoutRegistry.getGeneratorsFor(componentType);
        if (generators.size() == 1) {
            return generators.get(0);
        }

        Map<Language, BuildGenerator> generatorsByLanguage = new LinkedHashMap<>();
        for (Language language : Language.values()) {
            for (BuildGenerator generator : generators) {
                if (generator.productionCodeUses(language)) {
                    generatorsByLanguage.put(language, generator);
                    break;
                }
            }
        }
        Language language = userQuestions.choice("Select implementation language", generatorsByLanguage.keySet()).ask();
        return generatorsByLanguage.get(language);
    }

    @Option(option = "type", description = "Set the type of project to generate.")
    public void setType(String type) {
        this.type = type;
    }

    @OptionValues("type")
    @ToBeReplacedByLazyProperty(comment = "Not yet supported", issue = "https://github.com/gradle/gradle/issues/29341")
    public List<String> getAvailableBuildTypes() {
        return getProjectLayoutRegistry().getAllTypes();
    }

    /**
     * Set the build script DSL to be used.
     *
     * @since 4.5
     */
    @Option(option = "dsl", description = "Set the build script DSL to be used in generated scripts.")
    public void setDsl(String dsl) {
        this.dsl = dsl;
    }

    /**
     * Available build script DSLs to be used.
     *
     * @since 4.5
     */
    @OptionValues("dsl")
    @ToBeReplacedByLazyProperty(comment = "Not yet supported", issue = "https://github.com/gradle/gradle/issues/29341")
    public List<String> getAvailableDSLs() {
        return BuildInitDsl.listSupported();
    }

    /**
     * Set the test framework to be used.
     */
    @Option(option = "test-framework", description = "Set the test framework to be used.")
    public void setTestFramework(@Nullable String testFramework) {
        this.testFramework = testFramework;
    }

    /**
     * Available test frameworks.
     */
    @OptionValues("test-framework")
    @ToBeReplacedByLazyProperty(comment = "Not yet supported", issue = "https://github.com/gradle/gradle/issues/29341")
    public List<String> getAvailableTestFrameworks() {
        return BuildInitTestFramework.listSupported();
    }

    /**
     * Set the project name.
     *
     * @since 5.0
     */
    @Option(option = "project-name", description = "Set the project name.")
    public void setProjectName(String projectName) {
        this.projectName = projectName;
    }

    /**
     * Set the package name.
     *
     * @since 5.0
     */
    @Option(option = "package", description = "Set the package for source files.")
    public void setPackageName(String packageName) {
        this.packageName = packageName;
    }

    void setProjectLayoutRegistry(ProjectLayoutSetupRegistry projectLayoutRegistry) {
        this.projectLayoutRegistry = projectLayoutRegistry;
    }

    private String detectType() {
        ProjectLayoutSetupRegistry projectLayoutRegistry = getProjectLayoutRegistry();
        BuildConverter buildConverter = projectLayoutRegistry.getBuildConverter();
        if (buildConverter.canApplyToCurrentDirectory(projectDir.get())) {
            return buildConverter.getId();
        }
        return projectLayoutRegistry.getDefault().getId();
    }

    @Inject
    protected abstract ProviderFactory getProviderFactory();

    @Inject
    protected abstract UserInputHandler getUserInputHandler();

    @Inject
    protected abstract ProjectLayout getLayout();

    @Inject
    protected abstract ObjectFactory getObjectFactory();

    @Inject
    protected abstract BuildInitSpecRegistry getBuildInitSpecRegistry();
}<|MERGE_RESOLUTION|>--- conflicted
+++ resolved
@@ -316,19 +316,14 @@
     private void doInitSpecProjectGeneration(UserInputHandler inputHandler) {
         BuildInitConfig config = inputHandler.askUser(this::selectAndConfigureSpec).get();
         BuildInitGenerator generator = createGenerator(config);
-<<<<<<< HEAD
+        boolean userInterrupted = inputHandler.interrupted();
+        if (userInterrupted) {
+            throw new BuildCancelledException();
+        }
+        getLogger().lifecycle("Generate '{}'", config.getBuildSpec().getDisplayName());
         Directory projectDirectory = projectDir.get();
         generator.generate(config, projectDirectory);
         generateWrapper(projectDirectory);
-=======
-        boolean userInterrupted = inputHandler.interrupted();
-        if (userInterrupted) {
-            throw new BuildCancelledException();
-        }
-        getLogger().lifecycle("Generate '{}'", config.getBuildSpec().getDisplayName());
-        generator.generate(config, projectDir);
-        generateWrapper();
->>>>>>> c99dda35
     }
 
     private BuildInitConfig selectAndConfigureSpec(UserQuestions userQuestions) {
