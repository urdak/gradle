--- conflicted
+++ resolved
@@ -33,11 +33,7 @@
 class JavaFirstUsePerformanceTest extends AbstractCrossVersionPerformanceTest {
 
     def setup() {
-<<<<<<< HEAD
-        runner.targetVersions = ["7.6-20220427182905+0000"]
-=======
         runner.targetVersions = ["7.5-20220504230242+0000"]
->>>>>>> 006c06f4
     }
 
     def "first use"() {
