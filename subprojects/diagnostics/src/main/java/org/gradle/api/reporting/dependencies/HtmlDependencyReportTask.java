/*
 * Copyright 2013 the original author or authors.
 *
 * Licensed under the Apache License, Version 2.0 (the "License");
 * you may not use this file except in compliance with the License.
 * You may obtain a copy of the License at
 *
 *      http://www.apache.org/licenses/LICENSE-2.0
 *
 * Unless required by applicable law or agreed to in writing, software
 * distributed under the License is distributed on an "AS IS" BASIS,
 * WITHOUT WARRANTIES OR CONDITIONS OF ANY KIND, either express or implied.
 * See the License for the specific language governing permissions and
 * limitations under the License.
 */

package org.gradle.api.reporting.dependencies;

import groovy.lang.Closure;
import org.gradle.api.Action;
import org.gradle.api.Project;
import org.gradle.api.internal.CollectionCallbackActionDecorator;
import org.gradle.api.internal.artifacts.configurations.ConfigurationInternal;
import org.gradle.api.internal.artifacts.ivyservice.ivyresolve.strategy.VersionComparator;
import org.gradle.api.internal.artifacts.ivyservice.ivyresolve.strategy.VersionParser;
import org.gradle.api.internal.artifacts.ivyservice.ivyresolve.strategy.VersionSelectorScheme;
import org.gradle.api.model.ObjectFactory;
import org.gradle.api.reporting.Reporting;
import org.gradle.api.reporting.dependencies.internal.DefaultDependencyReportContainer;
import org.gradle.api.reporting.dependencies.internal.HtmlDependencyReporter;
import org.gradle.api.tasks.Nested;
import org.gradle.api.tasks.TaskAction;
import org.gradle.api.tasks.UntrackedTask;
import org.gradle.api.tasks.diagnostics.AbstractDependencyReportTask;
import org.gradle.api.tasks.diagnostics.internal.ConfigurationDetails;
import org.gradle.api.tasks.diagnostics.internal.ProjectDetails;
import org.gradle.api.tasks.diagnostics.internal.ProjectsWithConfigurations;
import org.gradle.internal.instrumentation.api.annotations.ToBeReplacedByLazyProperty;
import org.gradle.internal.logging.ConsoleRenderer;
import org.gradle.internal.serialization.Cached;
import org.gradle.util.internal.ClosureBackedAction;

import javax.inject.Inject;
import java.util.stream.Stream;

/**
 * Generates an HTML dependency report. This report
 * combines the features of the ASCII dependency report and those of the ASCII
 * dependency insight report. For a given project, it generates a tree of the dependencies
 * of every configuration, and each dependency can be clicked to show the insight of
 * this dependency.
 * <p>
 * This task generates a report for the task's containing project by default. But it can also generate
 * a report for multiple projects, by setting the value of the
 * <code>projects</code> property. Here's how to generate an HTML
 * dependency report for all the projects of a multi-project build, for example:
 * <pre>
 * htmlDependencyReport {
 *     projects = project.allprojects
 * }
 * </pre>
 * <p>
 * The report is generated in the <code>build/reports/project/dependencies</code> directory by default.
 * This can also be changed by setting the <code>reports.html.destination</code> property:
 * <pre>
 * htmlDependencyReport {
 *     reports.html.outputLocation = file("build/reports/project/dependencies")
 * }
 * </pre>
 */
@UntrackedTask(because = "We can't describe the dependency tree of all projects as input")
public abstract class HtmlDependencyReportTask extends AbstractDependencyReportTask implements Reporting<DependencyReportContainer> {
    private final Cached<ProjectsWithConfigurations<ProjectDetails.ProjectNameAndPath, ConfigurationDetails>> projectsWithConfigurations = Cached.of(this::computeProjectsWithConfigurations);
    private final DependencyReportContainer reports;

    public HtmlDependencyReportTask() {
        reports = getObjectFactory().newInstance(DefaultDependencyReportContainer.class, this, getCallbackActionDecorator());
        reports.getHtml().getRequired().set(true);
    }

    @Nested
    @Override
    public DependencyReportContainer getReports() {
        return reports;
    }

    @Override
    @SuppressWarnings("rawtypes")
    public DependencyReportContainer reports(Closure closure) {
        return reports(new ClosureBackedAction<>(closure));
    }

    @Override
    public DependencyReportContainer reports(Action<? super DependencyReportContainer> configureAction) {
        configureAction.execute(reports);
        return reports;
    }

    @Inject
    protected ObjectFactory getObjectFactory() {
        throw new UnsupportedOperationException();
    }

    @Inject
    protected VersionSelectorScheme getVersionSelectorScheme() {
        throw new UnsupportedOperationException();
    }

    @Inject
    protected VersionComparator getVersionComparator() {
        throw new UnsupportedOperationException();
    }

    @Inject
    protected  VersionParser getVersionParser() {
        throw new UnsupportedOperationException();
    }

    /**
     * Required for decorating reports container callbacks for tracing user code application.
     *
     * @since 5.1
     */
    @Inject
    protected CollectionCallbackActionDecorator getCallbackActionDecorator() {
        throw new UnsupportedOperationException();
    }

    @TaskAction
    public void generate() {
        if (!reports.getHtml().getRequired().get()) {
            setDidWork(false);
            return;
        }

        HtmlDependencyReporter reporter = new HtmlDependencyReporter(getVersionSelectorScheme(), getVersionComparator(), getVersionParser());
        reporter.render(projectsWithConfigurations.get(), reports.getHtml().getOutputLocation().getAsFile().get());

        getLogger().lifecycle("See the report at: {}", new ConsoleRenderer().asClickableFileUrl(reports.getHtml().getEntryPoint()));
    }

<<<<<<< HEAD
    /**
     * Returns the set of projects to generate a report for. By default, the report is generated for the task's
     * containing project.
     *
     * @return The set of files.
     */
    @Internal
    @ToBeReplacedByLazyProperty
    public Set<Project> getProjects() {
        return projects.get();
    }

    /**
     * Specifies the set of projects to generate this report for.
     *
     * @param projects The set of projects. Must not be null.
     */
    public void setProjects(Set<Project> projects) {
        this.projects.set(projects);
    }

=======
>>>>>>> 6e50e1b2
    private ProjectsWithConfigurations<ProjectDetails.ProjectNameAndPath, ConfigurationDetails> computeProjectsWithConfigurations() {
        return ProjectsWithConfigurations.from(
            getProjects(),
            ProjectDetails::withNameAndPath,
            HtmlDependencyReportTask::getConfigurationsWhichCouldHaveDependencyInfo
        );
    }

    private static Stream<? extends ConfigurationDetails> getConfigurationsWhichCouldHaveDependencyInfo(Project project) {
        return project.getConfigurations().stream()
            .map(ConfigurationInternal.class::cast)
            .filter(c -> c.isDeclarableByExtension())
            .map(ConfigurationDetails::of);
    }
}<|MERGE_RESOLUTION|>--- conflicted
+++ resolved
@@ -35,7 +35,6 @@
 import org.gradle.api.tasks.diagnostics.internal.ConfigurationDetails;
 import org.gradle.api.tasks.diagnostics.internal.ProjectDetails;
 import org.gradle.api.tasks.diagnostics.internal.ProjectsWithConfigurations;
-import org.gradle.internal.instrumentation.api.annotations.ToBeReplacedByLazyProperty;
 import org.gradle.internal.logging.ConsoleRenderer;
 import org.gradle.internal.serialization.Cached;
 import org.gradle.util.internal.ClosureBackedAction;
@@ -139,30 +138,6 @@
         getLogger().lifecycle("See the report at: {}", new ConsoleRenderer().asClickableFileUrl(reports.getHtml().getEntryPoint()));
     }
 
-<<<<<<< HEAD
-    /**
-     * Returns the set of projects to generate a report for. By default, the report is generated for the task's
-     * containing project.
-     *
-     * @return The set of files.
-     */
-    @Internal
-    @ToBeReplacedByLazyProperty
-    public Set<Project> getProjects() {
-        return projects.get();
-    }
-
-    /**
-     * Specifies the set of projects to generate this report for.
-     *
-     * @param projects The set of projects. Must not be null.
-     */
-    public void setProjects(Set<Project> projects) {
-        this.projects.set(projects);
-    }
-
-=======
->>>>>>> 6e50e1b2
     private ProjectsWithConfigurations<ProjectDetails.ProjectNameAndPath, ConfigurationDetails> computeProjectsWithConfigurations() {
         return ProjectsWithConfigurations.from(
             getProjects(),
