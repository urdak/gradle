// Copyright 2018 the original author or authors.
//
// Licensed under the Apache License, Version 2.0 (the "License");
// you may not use this file except in compliance with the License.
// You may obtain a copy of the License at
//
//      http://www.apache.org/licenses/LICENSE-2.0
//
// Unless required by applicable law or agreed to in writing, software
// distributed under the License is distributed on an "AS IS" BASIS,
// WITHOUT WARRANTIES OR CONDITIONS OF ANY KIND, either express or implied.
// See the License for the specific language governing permissions and
// limitations under the License.

[[plugin_reference]]
= Gradle Plugin Reference

This page contains links and short descriptions for all the core plugins provided by Gradle itself.

== JVM languages and frameworks

<<java_plugin.adoc#,Java>>::
Provides support for building any type of Java project.

<<java_library_plugin.adoc#,Java Library>>::
Provides support for building a Java library.

<<java_platform_plugin.adoc#,Java Platform>>::
Provides support for building a Java platform.

<<groovy_plugin.adoc#,Groovy>>::
Provides support for building any type of http://groovy-lang.org/[Groovy] project.

<<scala_plugin.adoc#,Scala>>::
Provides support for building any type of https://www.scala-lang.org/[Scala] project.

<<play_plugin.adoc#,Play>>::
Provides support for building, testing and running https://www.playframework.com/[Play] applications.

<<antlr_plugin.adoc#,ANTLR>>::
Provides support for generating parsers using http://www.antlr.org/[ANTLR].

== Native languages

<<cpp_plugins.adoc#,C++>>::
Provides support for building C++ libraries and applications on Windows, Linux, and macOS.

<<<<<<< HEAD
<<cpp_application_plugin.adoc#,C++ Application>>::
Provides support for building C++ applications on Windows, Linux, and macOS.

<<cpp_library_plugin.adoc#,C++ Library>>::
Provides support for building C++ libraries on Windows, Linux, and macOS.
=======
<<cpp_unit_test_plugin.adoc#,C++ Unit Test>>::
Provides support for building C++ executable-based tests on Windows, Linux, and macOS.
>>>>>>> a857f04e

== Packaging and distribution

<<application_plugin.adoc#,Application>>::
Provides support for building JVM-based, runnable applications.

<<war_plugin.adoc#,WAR>>::
Provides support for building and packaging WAR-based Java web applications.

<<ear_plugin.adoc#,EAR>>::
Provides support for building and packaging Java EE applications.

<<osgi_plugin.adoc#,OSGi>>::
Provides support for creating https://www.osgi.org/[OSGi] packages.

<<publishing_maven.adoc#,Maven Publish>>::
Provides support for <<publishing_overview.adoc#,publishing artifacts>> to Maven-compatible repositories.

<<publishing_ivy.adoc#,Ivy Publish>>::
Provides support for <<publishing_overview.adoc#,publishing artifacts>> to Ivy-compatible repositories.

<<maven_plugin.adoc#,Legacy Maven Plugin>>::
Provides support for publishing artifacts using the <<artifact_management.adoc#,legacy mechanism>> to Maven-compatible repositories.

<<distribution_plugin.adoc#,Distribution>>::
Makes it easy to create ZIP and tarball distributions of your project.

<<java_library_distribution_plugin.adoc#,Java Library Distribution>>::
Provides support for creating a ZIP distribution of a Java library project that includes its runtime dependencies.

== Code analysis

<<checkstyle_plugin.adoc#,Checkstyle>>::
Performs quality checks on your project’s Java source files using http://checkstyle.sourceforge.net/index.html[Checkstyle] and generates associated reports.

<<findbugs_plugin.adoc#,FindBugs>>::
Performs quality checks on your project’s Java source files using http://findbugs.sourceforge.net/[FindBugs] and generates associated reports.

<<pmd_plugin.adoc#,PMD>>::
Performs quality checks on your project’s Java source files using http://pmd.github.io/[PMD] and generates associated reports.

<<jdepend_plugin.adoc#,JDepend>>::
Performs quality checks on your project’s Java source files using http://clarkware.com/software/JDepend.html[JDepend] and generates associated reports.

<<jacoco_plugin.adoc#,JaCoCo>>::
Provides code coverage metrics for your Java project using http://www.eclemma.org/jacoco/[JaCoCo].

<<codenarc_plugin.adoc#,CodeNarc>>::
Performs quality checks on your Groovy source files using http://codenarc.sourceforge.net/index.html[CodeNarc] and generates associated reports.

== IDE integration

<<eclipse_plugin.adoc#,Eclipse>>::
Generates Eclipse project files for the build that can be opened by the IDE. This set of plugins can also be used to fine tune http://projects.eclipse.org/projects/tools.buildship[Buildship's] import process for Gradle builds.

<<idea_plugin.adoc#, IntelliJ IDEA>>::
Generates IDEA project files for the build that can be opened by the IDE. It can also be used to fine tune IDEA's import process for Gradle builds.

== Utility

<<base_plugin.adoc#,Base>>::
Provides common lifecycle tasks, such as `clean`, and other features common to most builds.

<<build_init_plugin.adoc#,Build Init>>::
Generates a new Gradle build of a specified type, such as a Java library. It can also generate a build script from a Maven POM — see https://guides.gradle.org/migrating-from-maven/[_Migrating from Maven to Gradle_] for more details.

<<signing_plugin.adoc#,Signing>>::
Provides support for digitally signing generated files and artifacts.

<<java_gradle_plugin.adoc#,Plugin Development>>::
Makes it easier to develop and publish a Gradle plugin.<|MERGE_RESOLUTION|>--- conflicted
+++ resolved
@@ -45,16 +45,14 @@
 <<cpp_plugins.adoc#,C++>>::
 Provides support for building C++ libraries and applications on Windows, Linux, and macOS.
 
-<<<<<<< HEAD
 <<cpp_application_plugin.adoc#,C++ Application>>::
 Provides support for building C++ applications on Windows, Linux, and macOS.
 
 <<cpp_library_plugin.adoc#,C++ Library>>::
 Provides support for building C++ libraries on Windows, Linux, and macOS.
-=======
+
 <<cpp_unit_test_plugin.adoc#,C++ Unit Test>>::
-Provides support for building C++ executable-based tests on Windows, Linux, and macOS.
->>>>>>> a857f04e
+Provides support for building and running C++ executable-based tests on Windows, Linux, and macOS.
 
 == Packaging and distribution
 
