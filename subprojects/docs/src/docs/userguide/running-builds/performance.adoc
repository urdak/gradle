--- conflicted
+++ resolved
@@ -741,19 +741,14 @@
 [source.multi-language-sample,kotlin]
 ----
 tasks.withType<JavaCompile>().configureEach {
-    options.incremental = true
+    options.isIncremental = true
 }
 ----
 .build.gradle
 [source.multi-language-sample,groovy]
 ----
-<<<<<<< HEAD
 tasks.withType(JavaCompile).configureEach {
     options.incremental = true
-=======
-tasks.withType<JavaCompile>().configureEach {
-    options.isIncremental = true
->>>>>>> 39471021
 }
 ----
 ====
