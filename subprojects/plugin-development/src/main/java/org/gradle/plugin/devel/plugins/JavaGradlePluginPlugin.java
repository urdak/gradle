/*
 * Copyright 2014 the original author or authors.
 *
 * Licensed under the Apache License, Version 2.0 (the "License");
 * you may not use this file except in compliance with the License.
 * You may obtain a copy of the License at
 *
 *      http://www.apache.org/licenses/LICENSE-2.0
 *
 * Unless required by applicable law or agreed to in writing, software
 * distributed under the License is distributed on an "AS IS" BASIS,
 * WITHOUT WARRANTIES OR CONDITIONS OF ANY KIND, either express or implied.
 * See the License for the specific language governing permissions and
 * limitations under the License.
 */

package org.gradle.plugin.devel.plugins;

import com.google.common.collect.Sets;
import org.gradle.api.Action;
import org.gradle.api.JavaVersion;
import org.gradle.api.NonNullApi;
import org.gradle.api.Plugin;
import org.gradle.api.Project;
import org.gradle.api.Task;
import org.gradle.api.artifacts.ArtifactView;
import org.gradle.api.artifacts.Configuration;
import org.gradle.api.artifacts.component.ComponentIdentifier;
import org.gradle.api.artifacts.dsl.DependencyHandler;
import org.gradle.api.file.CopySpec;
import org.gradle.api.file.FileCollection;
import org.gradle.api.file.FileCopyDetails;
<<<<<<< HEAD
=======
import org.gradle.api.internal.artifacts.dsl.dependencies.DependencyFactoryInternal;
>>>>>>> 724edbeb
import org.gradle.api.internal.artifacts.ivyservice.projectmodule.ProjectPublicationRegistry;
import org.gradle.api.internal.plugins.PluginDescriptor;
import org.gradle.api.internal.project.ProjectInternal;
import org.gradle.api.logging.Logger;
import org.gradle.api.logging.Logging;
import org.gradle.api.plugins.JavaBasePlugin;
import org.gradle.api.plugins.JavaLibraryPlugin;
import org.gradle.api.plugins.JavaPlugin;
import org.gradle.api.plugins.JavaPluginExtension;
import org.gradle.api.provider.Provider;
import org.gradle.api.tasks.ClasspathNormalizer;
import org.gradle.api.tasks.Copy;
import org.gradle.api.tasks.SourceSet;
import org.gradle.api.tasks.TaskProvider;
import org.gradle.api.tasks.bundling.Jar;
import org.gradle.api.tasks.testing.Test;
import org.gradle.initialization.buildsrc.GradlePluginApiVersionAttributeConfigurationAction;
import org.gradle.internal.Describables;
import org.gradle.internal.DisplayName;
import org.gradle.internal.component.local.model.OpaqueComponentIdentifier;
import org.gradle.plugin.devel.GradlePluginDevelopmentExtension;
import org.gradle.plugin.devel.PluginDeclaration;
import org.gradle.plugin.devel.tasks.GeneratePluginDescriptors;
import org.gradle.plugin.devel.tasks.PluginUnderTestMetadata;
import org.gradle.plugin.devel.tasks.ValidatePlugins;
import org.gradle.plugin.use.PluginId;
import org.gradle.plugin.use.internal.DefaultPluginId;
import org.gradle.plugin.use.resolve.internal.local.PluginPublication;
import org.gradle.process.CommandLineArgumentProvider;

import javax.annotation.Nullable;
import java.io.File;
import java.net.MalformedURLException;
import java.net.URI;
import java.net.URISyntaxException;
import java.util.ArrayList;
import java.util.Collection;
import java.util.Collections;
import java.util.HashSet;
import java.util.List;
import java.util.Set;
import java.util.concurrent.Callable;

import static org.gradle.api.internal.lambdas.SerializableLambdas.spec;

/**
 * A plugin for building java gradle plugins. Automatically generates plugin descriptors. Emits warnings for common error conditions. <p> Provides a direct integration with TestKit by declaring the
 * {@code gradleTestKit()} dependency for the test compile configuration and a dependency on the plugin classpath manifest generation task for the test runtime configuration. Default conventions can
 * be customized with the help of {@link GradlePluginDevelopmentExtension}.
 *
 * Integrates with the 'maven-publish' and 'ivy-publish' plugins to automatically publish the plugins so they can be resolved using the `pluginRepositories` and `plugins` DSL.
 *
 * @see <a href="https://docs.gradle.org/current/userguide/java_gradle_plugin.html">Gradle plugin development reference</a>
 */
@SuppressWarnings({"deprecation", "DeprecatedIsStillUsed"})
@NonNullApi
public class JavaGradlePluginPlugin implements Plugin<Project> {
    private static final Logger LOGGER = Logging.getLogger(JavaGradlePluginPlugin.class);
    static final String API_CONFIGURATION = JavaPlugin.API_CONFIGURATION_NAME;
    static final String JAR_TASK = "jar";
    static final String PROCESS_RESOURCES_TASK = "processResources";
    static final String GRADLE_PLUGINS = "gradle-plugins";
    static final String PLUGIN_DESCRIPTOR_PATTERN = "META-INF/" + GRADLE_PLUGINS + "/*.properties";
    static final String CLASSES_PATTERN = "**/*.class";
    static final String BAD_IMPL_CLASS_WARNING_MESSAGE = "%s: A valid plugin descriptor was found for %s but the implementation class %s was not found in the jar.";
    static final String INVALID_DESCRIPTOR_WARNING_MESSAGE = "%s: A plugin descriptor was found for %s but it was invalid.";
    static final String NO_DESCRIPTOR_WARNING_MESSAGE = "%s: No valid plugin descriptors were found in META-INF/" + GRADLE_PLUGINS + "";
    static final String DECLARED_PLUGIN_MISSING_MESSAGE = "%s: Could not find plugin descriptor of %s at META-INF/" + GRADLE_PLUGINS + "/%s.properties";
    static final String DECLARATION_MISSING_ID_MESSAGE = "Missing id for %s";
    static final String DECLARATION_MISSING_IMPLEMENTATION_MESSAGE = "Missing implementationClass for %s";
    static final String EXTENSION_NAME = "gradlePlugin";
    static final String PLUGIN_UNDER_TEST_METADATA_TASK_NAME = "pluginUnderTestMetadata";
    static final String GENERATE_PLUGIN_DESCRIPTORS_TASK_NAME = "pluginDescriptors";
    static final String VALIDATE_PLUGINS_TASK_NAME = "validatePlugins";

    /**
     * The task group used for tasks created by the Java Gradle plugin development plugin.
     *
     * @since 4.0
     */
    static final String PLUGIN_DEVELOPMENT_GROUP = "Plugin development";

    /**
     * The description for the task generating metadata for plugin functional tests.
     *
     * @since 4.0
     */
    static final String PLUGIN_UNDER_TEST_METADATA_TASK_DESCRIPTION = "Generates the metadata for plugin functional tests.";

    /**
     * The description for the task generating plugin descriptors from plugin declarations.
     *
     * @since 4.0
     */
    static final String GENERATE_PLUGIN_DESCRIPTORS_TASK_DESCRIPTION = "Generates plugin descriptors from plugin declarations.";

    /**
     * The description for the task validating the plugin.
     *
     * @since 6.0
     */
    static final String VALIDATE_PLUGIN_TASK_DESCRIPTION = "Validates the plugin by checking parameter annotations on task and artifact transform types etc.";

    @Override
    public void apply(Project project) {
        project.getPluginManager().apply(JavaLibraryPlugin.class);
        applyDependencies(project);
        GradlePluginDevelopmentExtension extension = createExtension(project);
        configureJarTask(project, extension);
        configureTestKit(project, extension);
        configurePublishing(project);
        registerPlugins(project, extension);
        configureDescriptorGeneration(project, extension);
        validatePluginDeclarations(project, extension);
        configurePluginValidations(project, extension);
        configureDependencyGradlePluginsResolution(project);
    }

    private void registerPlugins(Project project, GradlePluginDevelopmentExtension extension) {
        ProjectInternal projectInternal = (ProjectInternal) project;
        ProjectPublicationRegistry registry = projectInternal.getServices().get(ProjectPublicationRegistry.class);
        extension.getPlugins().all(pluginDeclaration -> registry.registerPublication(projectInternal, new LocalPluginPublication(pluginDeclaration)));
    }

    private void applyDependencies(Project project) {
        DependencyHandler dependencies = project.getDependencies();
        dependencies.add(API_CONFIGURATION, dependencies.gradleApi());
    }

    private void configureJarTask(Project project, GradlePluginDevelopmentExtension extension) {
        project.getTasks().named(JAR_TASK, Jar.class, jarTask -> {
            List<PluginDescriptor> descriptors = new ArrayList<>();
            Set<String> classList = new HashSet<>();
            PluginDescriptorCollectorAction pluginDescriptorCollector = new PluginDescriptorCollectorAction(descriptors);
            ClassManifestCollectorAction classManifestCollector = new ClassManifestCollectorAction(classList);
            Provider<Collection<PluginDeclaration>> pluginsProvider = project.provider(() -> extension.getPlugins().getAsMap().values());
            PluginValidationAction pluginValidationAction = new PluginValidationAction(pluginsProvider, descriptors, classList);

            jarTask.filesMatching(PLUGIN_DESCRIPTOR_PATTERN, pluginDescriptorCollector);
            jarTask.filesMatching(CLASSES_PATTERN, classManifestCollector);
            jarTask.appendParallelSafeAction(pluginValidationAction);
        });
    }

    private GradlePluginDevelopmentExtension createExtension(Project project) {
        JavaPluginExtension javaPluginExtension = project.getExtensions().getByType(JavaPluginExtension.class);
        SourceSet defaultPluginSourceSet = javaPluginExtension.getSourceSets().getByName(SourceSet.MAIN_SOURCE_SET_NAME);
        SourceSet defaultTestSourceSet = javaPluginExtension.getSourceSets().getByName(SourceSet.TEST_SOURCE_SET_NAME);
        return project.getExtensions().create(EXTENSION_NAME, GradlePluginDevelopmentExtension.class, project, defaultPluginSourceSet, defaultTestSourceSet);
    }

    private void configureTestKit(Project project, GradlePluginDevelopmentExtension extension) {
        TaskProvider<PluginUnderTestMetadata> pluginUnderTestMetadataTask = createAndConfigurePluginUnderTestMetadataTask(project, extension);
        establishTestKitAndPluginClasspathDependencies(project, extension, pluginUnderTestMetadataTask);
    }

    private TaskProvider<PluginUnderTestMetadata> createAndConfigurePluginUnderTestMetadataTask(Project project, GradlePluginDevelopmentExtension extension) {
        return project.getTasks().register(PLUGIN_UNDER_TEST_METADATA_TASK_NAME, PluginUnderTestMetadata.class, pluginUnderTestMetadataTask -> {
            pluginUnderTestMetadataTask.setGroup(PLUGIN_DEVELOPMENT_GROUP);
            pluginUnderTestMetadataTask.setDescription(PLUGIN_UNDER_TEST_METADATA_TASK_DESCRIPTION);

            pluginUnderTestMetadataTask.getOutputDirectory().set(project.getLayout().getBuildDirectory().dir(pluginUnderTestMetadataTask.getName()));

            pluginUnderTestMetadataTask.getPluginClasspath().from((Callable<FileCollection>) () -> {
                SourceSet sourceSet = extension.getPluginSourceSet();
                Configuration runtimeClasspath = project.getConfigurations().getByName(sourceSet.getRuntimeClasspathConfigurationName());
                ArtifactView view = runtimeClasspath.getIncoming().artifactView(config -> {
                    config.componentFilter(spec(JavaGradlePluginPlugin::excludeGradleApi));
                });
                return pluginUnderTestMetadataTask.getProject().getObjects().fileCollection().from(
                    sourceSet.getOutput(),
                    view.getFiles().getElements()
                );
            });
        });
    }

    @SuppressWarnings("deprecation")
    private static boolean excludeGradleApi(ComponentIdentifier componentId) {
        if (componentId instanceof OpaqueComponentIdentifier) {
<<<<<<< HEAD
            org.gradle.api.internal.artifacts.dsl.dependencies.DependencyFactory.ClassPathNotation classPathNotation = ((OpaqueComponentIdentifier) componentId).getClassPathNotation();
            return classPathNotation != org.gradle.api.internal.artifacts.dsl.dependencies.DependencyFactory.ClassPathNotation.GRADLE_API && classPathNotation != org.gradle.api.internal.artifacts.dsl.dependencies.DependencyFactory.ClassPathNotation.LOCAL_GROOVY;
=======
            DependencyFactoryInternal.ClassPathNotation classPathNotation = ((OpaqueComponentIdentifier) componentId).getClassPathNotation();
            return classPathNotation != DependencyFactoryInternal.ClassPathNotation.GRADLE_API && classPathNotation != DependencyFactoryInternal.ClassPathNotation.LOCAL_GROOVY;
>>>>>>> 724edbeb
        }
        return true;
    }

    private void establishTestKitAndPluginClasspathDependencies(Project project, GradlePluginDevelopmentExtension extension, TaskProvider<PluginUnderTestMetadata> pluginClasspathTask) {
        project.afterEvaluate(new TestKitAndPluginClasspathDependenciesAction(extension, pluginClasspathTask));
    }

    private void configurePublishing(Project project) {
        project.getPluginManager().withPlugin("maven-publish", appliedPlugin -> project.getPluginManager().apply(MavenPluginPublishPlugin.class));
        project.getPluginManager().withPlugin("ivy-publish", appliedPlugin -> project.getPluginManager().apply(IvyPluginPublishingPlugin.class));
    }

    private void configureDescriptorGeneration(Project project, GradlePluginDevelopmentExtension extension) {
        TaskProvider<GeneratePluginDescriptors> generatePluginDescriptors = project.getTasks().register(GENERATE_PLUGIN_DESCRIPTORS_TASK_NAME, GeneratePluginDescriptors.class, task -> {
            task.setGroup(PLUGIN_DEVELOPMENT_GROUP);
            task.setDescription(GENERATE_PLUGIN_DESCRIPTORS_TASK_DESCRIPTION);
            task.getDeclarations().set(extension.getPlugins());
            task.getOutputDirectory().set(project.getLayout().getBuildDirectory().dir(task.getName()));
        });
        project.getTasks().named(PROCESS_RESOURCES_TASK, Copy.class, task -> {
            CopySpec copyPluginDescriptors = task.getRootSpec().addChild();
            copyPluginDescriptors.into("META-INF/gradle-plugins");
            copyPluginDescriptors.from(generatePluginDescriptors);
        });
    }

    private void validatePluginDeclarations(Project project, GradlePluginDevelopmentExtension extension) {
        project.afterEvaluate(evaluatedProject -> {
            for (PluginDeclaration declaration : extension.getPlugins()) {
                if (declaration.getId() == null) {
                    throw new IllegalArgumentException(String.format(DECLARATION_MISSING_ID_MESSAGE, declaration.getName()));
                }
                if (declaration.getImplementationClass() == null) {
                    throw new IllegalArgumentException(String.format(DECLARATION_MISSING_IMPLEMENTATION_MESSAGE, declaration.getName()));
                }
            }
        });
    }

    private void configurePluginValidations(Project project, GradlePluginDevelopmentExtension extension) {
        TaskProvider<ValidatePlugins> validatorTask = project.getTasks().register(VALIDATE_PLUGINS_TASK_NAME, ValidatePlugins.class, task -> {
            task.setGroup(PLUGIN_DEVELOPMENT_GROUP);
            task.setDescription(VALIDATE_PLUGIN_TASK_DESCRIPTION);

            task.getOutputFile().set(project.getLayout().getBuildDirectory().file("reports/plugin-development/validation-report.txt"));

            task.getClasses().setFrom((Callable<Object>) () -> extension.getPluginSourceSet().getOutput().getClassesDirs());
            task.getClasspath().setFrom((Callable<Object>) () -> extension.getPluginSourceSet().getCompileClasspath());
        });
        project.getTasks().named(JavaBasePlugin.CHECK_TASK_NAME, check -> check.dependsOn(validatorTask));
    }

    private void configureDependencyGradlePluginsResolution(Project project) {
        new GradlePluginApiVersionAttributeConfigurationAction().execute((ProjectInternal) project);
    }

    /**
     * Implements plugin validation tasks to validate that a proper plugin jar is produced.
     */
    static class PluginValidationAction implements Action<Task> {
        private final Provider<Collection<PluginDeclaration>> plugins;
        private final Collection<PluginDescriptor> descriptors;
        private final Set<String> classes;

        PluginValidationAction(Provider<Collection<PluginDeclaration>> plugins, @Nullable Collection<PluginDescriptor> descriptors, Set<String> classes) {
            this.plugins = plugins;
            this.descriptors = descriptors;
            this.classes = classes;
        }

        @Override
        public void execute(Task task) {
            if (descriptors == null || descriptors.isEmpty()) {
                LOGGER.warn(String.format(NO_DESCRIPTOR_WARNING_MESSAGE, task.getPath()));
            } else {
                Set<String> pluginFileNames = Sets.newHashSet();
                for (PluginDescriptor descriptor : descriptors) {
                    URI descriptorURI = null;
                    try {
                        descriptorURI = descriptor.getPropertiesFileUrl().toURI();
                    } catch (URISyntaxException e) {
                        // Do nothing since the only side effect is that we wouldn't
                        // be able to log the plugin descriptor file name.  Shouldn't
                        // be a reasonable scenario where this occurs since these
                        // descriptors should be generated from real files.
                    }
                    String pluginFileName = descriptorURI != null ? new File(descriptorURI).getName() : "UNKNOWN";
                    pluginFileNames.add(pluginFileName);
                    String pluginImplementation = descriptor.getImplementationClassName();
                    if (pluginImplementation.length() == 0) {
                        LOGGER.warn(String.format(INVALID_DESCRIPTOR_WARNING_MESSAGE, task.getPath(), pluginFileName));
                    } else if (!hasFullyQualifiedClass(pluginImplementation)) {
                        LOGGER.warn(String.format(BAD_IMPL_CLASS_WARNING_MESSAGE, task.getPath(), pluginFileName, pluginImplementation));
                    }
                }
                for (PluginDeclaration declaration : plugins.get()) {
                    if (!pluginFileNames.contains(declaration.getId() + ".properties")) {
                        LOGGER.warn(String.format(DECLARED_PLUGIN_MISSING_MESSAGE, task.getPath(), declaration.getName(), declaration.getId()));
                    }
                }
            }
        }

        boolean hasFullyQualifiedClass(String fqClass) {
            return classes.contains(fqClass.replaceAll("\\.", "/") + ".class");
        }
    }

    /**
     * A file copy action that collects plugin descriptors as they are added to the jar.
     */
    static class PluginDescriptorCollectorAction implements Action<FileCopyDetails> {
        List<PluginDescriptor> descriptors;

        PluginDescriptorCollectorAction(List<PluginDescriptor> descriptors) {
            this.descriptors = descriptors;
        }

        @Override
        public void execute(FileCopyDetails fileCopyDetails) {
            PluginDescriptor descriptor;
            try {
                descriptor = new PluginDescriptor(fileCopyDetails.getFile().toURI().toURL());
            } catch (MalformedURLException e) {
                // Not sure under what scenario (if any) this would occur,
                // but there's no sense in collecting the descriptor if it does.
                return;
            }
            if (descriptor.getImplementationClassName() != null) {
                descriptors.add(descriptor);
            }
        }
    }

    /**
     * A file copy action that collects class file paths as they are added to the jar.
     */
    static class ClassManifestCollectorAction implements Action<FileCopyDetails> {
        Set<String> classList;

        ClassManifestCollectorAction(Set<String> classList) {
            this.classList = classList;
        }

        @Override
        public void execute(FileCopyDetails fileCopyDetails) {
            classList.add(fileCopyDetails.getRelativePath().toString());
        }
    }

    /**
     * An action that automatically declares the TestKit dependency for the test compile configuration and a dependency
     * on the plugin classpath manifest generation task for the test runtime configuration.
     */
    static class TestKitAndPluginClasspathDependenciesAction implements Action<Project> {
        private final GradlePluginDevelopmentExtension extension;
        private final TaskProvider<PluginUnderTestMetadata> pluginClasspathTask;

        private TestKitAndPluginClasspathDependenciesAction(GradlePluginDevelopmentExtension extension, TaskProvider<PluginUnderTestMetadata> pluginClasspathTask) {
            this.extension = extension;
            this.pluginClasspathTask = pluginClasspathTask;
        }

        @Override
        public void execute(Project project) {
            DependencyHandler dependencies = project.getDependencies();
            Set<SourceSet> testSourceSets = extension.getTestSourceSets();
            project.getNormalization().getRuntimeClasspath().ignore(PluginUnderTestMetadata.METADATA_FILE_NAME);

            project.getTasks().withType(Test.class).configureEach(test -> {
                test.getInputs()
                    .files(pluginClasspathTask.get().getPluginClasspath())
                    .withPropertyName("pluginClasspath")
                    .withNormalizer(ClasspathNormalizer.class);

                test.getJvmArgumentProviders().add(new AddOpensCommandLineArgumentProvider(test));
            });

            for (SourceSet testSourceSet : testSourceSets) {
                String implementationConfigurationName = testSourceSet.getImplementationConfigurationName();
                dependencies.add(implementationConfigurationName, dependencies.gradleTestKit());
                String runtimeOnlyConfigurationName = testSourceSet.getRuntimeOnlyConfigurationName();
                dependencies.add(runtimeOnlyConfigurationName, project.getLayout().files(pluginClasspathTask));
            }
        }
    }

    /**
     * Provides an {@code --add-opens} flag for {@code java.base/java.lang} if the JVM version
     * a given test task is running does not allow reflection of JDK internals by default.
     * Needed when using ProjectBuilder in tests.
     */
    private static class AddOpensCommandLineArgumentProvider implements CommandLineArgumentProvider {
        private final Test test;

        private AddOpensCommandLineArgumentProvider(Test test) {
            this.test = test;
        }

        @Override
        public Iterable<String> asArguments() {
            return test.getJavaVersion().isCompatibleWith(JavaVersion.VERSION_1_9)
                ? Collections.singletonList("--add-opens=java.base/java.lang=ALL-UNNAMED")
                : Collections.emptyList();
        }
    }

    private static class LocalPluginPublication implements PluginPublication {
        private final PluginDeclaration pluginDeclaration;

        LocalPluginPublication(PluginDeclaration pluginDeclaration) {
            this.pluginDeclaration = pluginDeclaration;
        }

        @Override
        public DisplayName getDisplayName() {
            return Describables.withTypeAndName("plugin", pluginDeclaration.getName());
        }

        @Override
        public PluginId getPluginId() {
            return DefaultPluginId.of(pluginDeclaration.getId());
        }
    }
}<|MERGE_RESOLUTION|>--- conflicted
+++ resolved
@@ -30,10 +30,7 @@
 import org.gradle.api.file.CopySpec;
 import org.gradle.api.file.FileCollection;
 import org.gradle.api.file.FileCopyDetails;
-<<<<<<< HEAD
-=======
 import org.gradle.api.internal.artifacts.dsl.dependencies.DependencyFactoryInternal;
->>>>>>> 724edbeb
 import org.gradle.api.internal.artifacts.ivyservice.projectmodule.ProjectPublicationRegistry;
 import org.gradle.api.internal.plugins.PluginDescriptor;
 import org.gradle.api.internal.project.ProjectInternal;
@@ -214,13 +211,8 @@
     @SuppressWarnings("deprecation")
     private static boolean excludeGradleApi(ComponentIdentifier componentId) {
         if (componentId instanceof OpaqueComponentIdentifier) {
-<<<<<<< HEAD
-            org.gradle.api.internal.artifacts.dsl.dependencies.DependencyFactory.ClassPathNotation classPathNotation = ((OpaqueComponentIdentifier) componentId).getClassPathNotation();
-            return classPathNotation != org.gradle.api.internal.artifacts.dsl.dependencies.DependencyFactory.ClassPathNotation.GRADLE_API && classPathNotation != org.gradle.api.internal.artifacts.dsl.dependencies.DependencyFactory.ClassPathNotation.LOCAL_GROOVY;
-=======
             DependencyFactoryInternal.ClassPathNotation classPathNotation = ((OpaqueComponentIdentifier) componentId).getClassPathNotation();
             return classPathNotation != DependencyFactoryInternal.ClassPathNotation.GRADLE_API && classPathNotation != DependencyFactoryInternal.ClassPathNotation.LOCAL_GROOVY;
->>>>>>> 724edbeb
         }
         return true;
     }
