/*
 * Copyright 2018 the original author or authors.
 *
 * Licensed under the Apache License, Version 2.0 (the "License");
 * you may not use this file except in compliance with the License.
 * You may obtain a copy of the License at
 *
 *      http://www.apache.org/licenses/LICENSE-2.0
 *
 * Unless required by applicable law or agreed to in writing, software
 * distributed under the License is distributed on an "AS IS" BASIS,
 * WITHOUT WARRANTIES OR CONDITIONS OF ANY KIND, either express or implied.
 * See the License for the specific language governing permissions and
 * limitations under the License.
 */

import com.gradle.enterprise.gradleplugin.testdistribution.internal.TestDistributionExtensionInternal
import gradlebuild.basics.BuildEnvironment
import gradlebuild.basics.accessors.groovy
import gradlebuild.basics.tasks.ClasspathManifest
import gradlebuild.basics.testDistributionEnabled
import gradlebuild.filterEnvironmentVariables
import gradlebuild.jvm.argumentproviders.CiEnvironmentProvider
import gradlebuild.jvm.extension.UnitTestAndCompileExtension
import org.gradle.internal.os.OperatingSystem
import java.util.jar.Attributes

plugins {
    groovy
    id("gradlebuild.module-identity")
    id("gradlebuild.dependency-modules")
    id("org.gradle.test-retry")
}

extensions.create<UnitTestAndCompileExtension>("gradlebuildJava", tasks)

removeTeamcityTempProperty()
addDependencies()
configureClasspathManifestGeneration()
configureCompile()
configureSourcesVariant()
configureJarTasks()
configureTests()

tasks.registerCITestDistributionLifecycleTasks()

fun configureCompile() {
    java.toolchain {
        languageVersion.set(JavaLanguageVersion.of(11))
        vendor.set(JvmVendorSpec.ADOPTOPENJDK)
    }

    tasks.withType<JavaCompile>().configureEach {
        configureCompileTask(options)
    }
    tasks.withType<GroovyCompile>().configureEach {
        groovyOptions.encoding = "utf-8"
        sourceCompatibility = "8"
        targetCompatibility = "8"
        configureCompileTask(options)
    }
    addCompileAllTask()
}

fun configureSourcesVariant() {
    java {
        withSourcesJar()
    }

    @Suppress("unused_variable")
    val transitiveSourcesElements by configurations.creating {
        isCanBeResolved = false
        isCanBeConsumed = true
        extendsFrom(configurations.implementation.get())
        attributes {
            attribute(Usage.USAGE_ATTRIBUTE, objects.named(Usage.JAVA_RUNTIME))
            attribute(Category.CATEGORY_ATTRIBUTE, objects.named(Category.DOCUMENTATION))
            attribute(DocsType.DOCS_TYPE_ATTRIBUTE, objects.named("gradle-source-folders"))
        }
        val main = sourceSets.main.get()
        main.java.srcDirs.forEach {
            outgoing.artifact(it)
        }
        main.groovy.srcDirs.forEach {
            outgoing.artifact(it)
        }
    }
}

fun configureCompileTask(options: CompileOptions) {
    options.release.set(8)
    options.encoding = "utf-8"
    options.isIncremental = true
    options.forkOptions.jvmArgs?.add("-XX:+HeapDumpOnOutOfMemoryError")
    options.forkOptions.memoryMaximumSize = "1g"
    options.compilerArgs.addAll(mutableListOf("-Xlint:-options", "-Xlint:-path"))
}

fun configureClasspathManifestGeneration() {
    val runtimeClasspath by configurations
    val classpathManifest = tasks.register("classpathManifest", ClasspathManifest::class) {
        this.runtimeClasspath.from(runtimeClasspath)
        this.externalDependencies.from(runtimeClasspath.fileCollection { it is ExternalDependency })
        this.manifestFile.set(moduleIdentity.baseName.map { layout.buildDirectory.file("generated-resources/$it-classpath/$it-classpath.properties").get() })
    }
    sourceSets.main.get().output.dir(
        classpathManifest.map { it.manifestFile.get().asFile.parentFile }
    )
}

fun addDependencies() {
    dependencies {
        testCompileOnly(libs.junit)
        testRuntimeOnly(libs.junit5Vintage)
        testImplementation(libs.groovy)
        testImplementation(libs.groovyAnt)
        testImplementation(libs.groovyJson)
        testImplementation(libs.groovyTest)
        testImplementation(libs.groovyXml)
        testImplementation(libs.spock)
        testImplementation(libs.junit5Vintage)
        testImplementation(libs.spockJUnit4)
        testRuntimeOnly(libs.bytebuddy)
        testRuntimeOnly(libs.objenesis)

        // use a separate configuration for the platform dependency that does not get published as part of 'apiElements' or 'runtimeElements'
        val platformImplementation by configurations.creating
        configurations["compileClasspath"].extendsFrom(platformImplementation)
        configurations["runtimeClasspath"].extendsFrom(platformImplementation)
        configurations["testCompileClasspath"].extendsFrom(platformImplementation)
        configurations["testRuntimeClasspath"].extendsFrom(platformImplementation)
        platformImplementation.withDependencies {
            // use 'withDependencies' to not attempt to find platform project during script compilation
            add(project.dependencies.create(platform(project(":distributions-dependencies"))))
        }
    }
}

fun addCompileAllTask() {
    tasks.register("compileAll") {
        val compileTasks = project.tasks.matching {
            it is JavaCompile || it is GroovyCompile
        }
        dependsOn(compileTasks)
    }
}

fun configureJarTasks() {
    tasks.withType<Jar>().configureEach {
        archiveBaseName.set(moduleIdentity.baseName)
        archiveVersion.set(moduleIdentity.version.map { it.baseVersion.version })
        manifest.attributes(
            mapOf(
                Attributes.Name.IMPLEMENTATION_TITLE.toString() to "Gradle",
                Attributes.Name.IMPLEMENTATION_VERSION.toString() to moduleIdentity.version.map { it.baseVersion.version }
            )
        )
    }
}

fun getPropertyFromAnySource(propertyName: String): Provider<String> {
    return providers.gradleProperty(propertyName).forUseAtConfigurationTime()
        .orElse(providers.systemProperty(propertyName).forUseAtConfigurationTime())
        .orElse(providers.environmentVariable(propertyName).forUseAtConfigurationTime())
}

fun Test.jvmVersionForTest(): JavaLanguageVersion {
    return JavaLanguageVersion.of(getPropertyFromAnySource("testJavaVersion").getOrElse(JavaVersion.current().majorVersion))
}

fun Test.configureJvmForTest() {
    jvmArgumentProviders.add(CiEnvironmentProvider(this))
    val launcher = project.javaToolchains.launcherFor {
        languageVersion.set(jvmVersionForTest())
        getPropertyFromAnySource("testJavaVendor").map {
            when (it.toLowerCase()) {
                "oracle" -> vendor.set(JvmVendorSpec.ORACLE)
                "openjdk" -> vendor.set(JvmVendorSpec.ADOPTOPENJDK)
            }
        }.getOrNull()
    }
    javaLauncher.set(launcher)
    if (jvmVersionForTest().canCompileOrRun(9) && (isUnitTest() || usesEmbeddedExecuter())) {
        // TODO: replace all of below with jvmArgs(org.gradle.internal.jvm.JpmsConfiguration.GRADLE_DAEMON_JPMS_JVM_ARGS) once wrapper is updated
        jvmArgs(org.gradle.internal.jvm.GroovyJpmsConfiguration.GROOVY_JPMS_JVM_ARGS)
        // used by Configuration Cache
<<<<<<< HEAD
        jvmArgs(listOf(
            "--add-opens", "java.base/java.net=ALL-UNNAMED", // required by JavaObjectSerializationCodec.kt
            "--add-opens", "java.base/java.nio.charset=ALL-UNNAMED" // required by BeanSchemaKt
        ))
=======
        jvmArgs(
            listOf(
                "--add-opens", "java.base/java.net=ALL-UNNAMED", // required by JavaObjectSerializationCodec.kt
                "--add-opens", "java.base/java.nio.charset=ALL-UNNAMED" // required by BeanSchemaKt
            )
        )
>>>>>>> fa9f020c
    }
}

fun Test.addOsAsInputs() {
    // Add OS as inputs since tests on different OS may behave differently https://github.com/gradle/gradle-private/issues/2831
    // the version currently differs between our dev infrastructure, so we only track the name and the architecture
    inputs.property("operatingSystem", "${OperatingSystem.current().name} ${System.getProperty("os.arch")}")
}

fun Test.isUnitTest() = listOf("test", "writePerformanceScenarioDefinitions", "writeTmpPerformanceScenarioDefinitions").contains(name)

fun Test.usesEmbeddedExecuter() = name.startsWith("embedded")

fun configureTests() {
    normalization {
        runtimeClasspath {
            // Ignore the build receipt as it is not relevant for tests and changes between each execution
            ignore("org/gradle/build-receipt.properties")
        }
    }

    tasks.withType<Test>().configureEach {
        filterEnvironmentVariables()

        maxParallelForks = project.maxParallelForks

        configureJvmForTest()
        addOsAsInputs()

        val testName = name

        if (BuildEnvironment.isCiServer) {
            retry {
                maxRetries.convention(1)
                maxFailures.set(10)
            }
            doFirst {
                logger.lifecycle("maxParallelForks for '$path' is $maxParallelForks")
            }
        }

        useJUnitPlatform()
        if (project.testDistributionEnabled() && !isUnitTest()) {
            println("Test distribution has been enabled for $testName")
            distribution {
                enabled.set(true)

                // Dogfooding TD against ge-experiment until GE 2021.1 is available on e.grdev.net and ge.gradle.org (and the new TD Gradle plugin version 2.0 is accepted)
                (this as TestDistributionExtensionInternal).server.set(uri("https://ge-experiment.grdev.net"))

                if (BuildEnvironment.isCiServer) {
                    when {
                        OperatingSystem.current().isLinux -> requirements.set(listOf("os=linux", "gbt-dogfooding"))
                        OperatingSystem.current().isWindows -> requirements.set(listOf("os=windows", "gbt-dogfooding"))
                        OperatingSystem.current().isMacOsX -> requirements.set(listOf("os=macos", "gbt-dogfooding"))
                    }
                } else {
                    requirements.set(listOf("gbt-dogfooding"))
                }
            }
        }
    }
}

fun removeTeamcityTempProperty() {
    // Undo: https://github.com/JetBrains/teamcity-gradle/blob/e1dc98db0505748df7bea2e61b5ee3a3ba9933db/gradle-runner-agent/src/main/scripts/init.gradle#L818
    if (project.hasProperty("teamcity")) {
        @Suppress("UNCHECKED_CAST")
        val teamcity = project.property("teamcity") as MutableMap<String, Any>
        teamcity["teamcity.build.tempDir"] = ""
    }
}

val Project.maxParallelForks: Int
    get() = if (System.getenv("BUILD_AGENT_VARIANT") == "AX41") {
        8
    } else {
        findProperty("maxParallelForks")?.toString()?.toInt() ?: 4
    }

/**
 * Test lifecycle tasks that correspond to CIBuildModel.TestType (see .teamcity/Gradle_Check/model/CIBuildModel.kt).
 */
fun TaskContainer.registerCITestDistributionLifecycleTasks() {
    val ciGroup = "CI Lifecycle"

    register("quickTest") {
        description = "Run all unit, integration and cross-version (against latest release) tests in embedded execution mode"
        group = ciGroup
    }

    register("platformTest") {
        description = "Run all unit, integration and cross-version (against latest release) tests in forking execution mode"
        group = ciGroup
    }

    register("quickFeedbackCrossVersionTest") {
        description = "Run cross-version tests against a limited set of versions"
        group = ciGroup
    }

    register("allVersionsCrossVersionTest") {
        description = "Run cross-version tests against all released versions (latest patch release of each)"
        group = ciGroup
    }

    register("allVersionsIntegMultiVersionTest") {
        description = "Run all multi-version integration tests with all version to cover"
        group = ciGroup
    }

    register("parallelTest") {
        description = "Run all integration tests in parallel execution mode: each Gradle execution started in a test run with --parallel"
        group = ciGroup
    }

    register("noDaemonTest") {
        description = "Run all integration tests in no-daemon execution mode: each Gradle execution started in a test forks a new daemon"
        group = ciGroup
    }

    register("configCacheTest") {
        description = "Run all integration tests with instant execution"
        group = ciGroup
    }

    register("forceRealizeDependencyManagementTest") {
        description = "Runs all integration tests with the dependency management engine in 'force component realization' mode"
        group = ciGroup
    }
}<|MERGE_RESOLUTION|>--- conflicted
+++ resolved
@@ -184,19 +184,12 @@
         // TODO: replace all of below with jvmArgs(org.gradle.internal.jvm.JpmsConfiguration.GRADLE_DAEMON_JPMS_JVM_ARGS) once wrapper is updated
         jvmArgs(org.gradle.internal.jvm.GroovyJpmsConfiguration.GROOVY_JPMS_JVM_ARGS)
         // used by Configuration Cache
-<<<<<<< HEAD
-        jvmArgs(listOf(
-            "--add-opens", "java.base/java.net=ALL-UNNAMED", // required by JavaObjectSerializationCodec.kt
-            "--add-opens", "java.base/java.nio.charset=ALL-UNNAMED" // required by BeanSchemaKt
-        ))
-=======
         jvmArgs(
             listOf(
                 "--add-opens", "java.base/java.net=ALL-UNNAMED", // required by JavaObjectSerializationCodec.kt
                 "--add-opens", "java.base/java.nio.charset=ALL-UNNAMED" // required by BeanSchemaKt
             )
         )
->>>>>>> fa9f020c
     }
 }
 
