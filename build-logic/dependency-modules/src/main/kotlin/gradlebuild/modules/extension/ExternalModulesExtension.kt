/*
 * Copyright 2020 the original author or authors.
 *
 * Licensed under the Apache License, Version 2.0 (the "License");
 * you may not use this file except in compliance with the License.
 * You may obtain a copy of the License at
 *
 *      http://www.apache.org/licenses/LICENSE-2.0
 *
 * Unless required by applicable law or agreed to in writing, software
 * distributed under the License is distributed on an "AS IS" BASIS,
 * WITHOUT WARRANTIES OR CONDITIONS OF ANY KIND, either express or implied.
 * See the License for the specific language governing permissions and
 * limitations under the License.
 */
package gradlebuild.modules.extension

import gradlebuild.modules.model.License


abstract class ExternalModulesExtension(isBundleGroovy4: Boolean) {

    val groovyVersion = if (isBundleGroovy4) "4.0.20" else "3.0.21"
    val configurationCacheReportVersion = "1.5"
<<<<<<< HEAD
    val kotlinVersion = "1.9.23"
=======
    val gradleIdeStarterVersion = "0.2-SNAPSHOT"
    val kotlinVersion = "1.9.22"
>>>>>>> 5c8eec35

    fun futureKotlin(module: String) = "org.jetbrains.kotlin:kotlin-$module:$kotlinVersion"

    val ansiControlSequenceUtil = "net.rubygrapefruit:ansi-control-sequence-util"
    val ant = "org.apache.ant:ant"
    val antLauncher = "org.apache.ant:ant-launcher"
    val antJunit = "org.apache.ant:ant-junit"
    val asm = "org.ow2.asm:asm"
    val asmAnalysis = "org.ow2.asm:asm-analysis"
    val asmCommons = "org.ow2.asm:asm-commons"
    val asmTree = "org.ow2.asm:asm-tree"
    val asmUtil = "org.ow2.asm:asm-util"
    val assertj = "org.assertj:assertj-core"
    val awsS3Core = "com.amazonaws:aws-java-sdk-core"
    val awsS3Kms = "com.amazonaws:aws-java-sdk-kms"
    val awsS3S3 = "com.amazonaws:aws-java-sdk-s3"
    val awsS3Sts = "com.amazonaws:aws-java-sdk-sts"
    val bouncycastlePgp = "org.bouncycastle:bcpg-jdk18on"
    val bouncycastlePkix = "org.bouncycastle:bcpkix-jdk18on"
    val bouncycastleProvider = "org.bouncycastle:bcprov-jdk18on"
    val bsh = "org.apache-extras.beanshell:bsh"
    val capsule = "io.usethesource:capsule"
    val commonsCodec = "commons-codec:commons-codec"
    val commonsCompress = "org.apache.commons:commons-compress"
    val commonsHttpclient = "org.apache.httpcomponents:httpclient"
    val commonsIo = "commons-io:commons-io"
    val commonsLang = "commons-lang:commons-lang"
    val commonsLang3 = "org.apache.commons:commons-lang3"
    val commonsMath = "org.apache.commons:commons-math3"
    val configurationCacheReport = "org.gradle.buildtool.internal:configuration-cache-report:$configurationCacheReportVersion"
    val eclipseSisuPlexus = "org.eclipse.sisu:org.eclipse.sisu.plexus"
    val fastutil = "it.unimi.dsi:fastutil"
    val gcs = "com.google.apis:google-api-services-storage"
    val googleApiClient = "com.google.api-client:google-api-client"
    val googleHttpClient = "com.google.http-client:google-http-client"
    val googleHttpClientGson = "com.google.http-client:google-http-client-gson"
    val googleHttpClientApacheV2 = "com.google.http-client:google-http-client-apache-v2"
    val googleOauthClient = "com.google.oauth-client:google-oauth-client"
    val gradleIdeStarter = "org.gradle.buildtool.internal:gradle-ide-starter:$gradleIdeStarterVersion"
    val gradleProfiler = "org.gradle.profiler:gradle-profiler"
    val develocityTestAnnotation = "com.gradle:develocity-testing-annotations"
    val groovyGroup = if (isBundleGroovy4) "org.apache.groovy" else "org.codehaus.groovy"
    val groovy = "$groovyGroup:groovy"
    val groovyAnt = "$groovyGroup:groovy-ant"
    val groovyAstbuilder = "$groovyGroup:groovy-astbuilder"
    val groovyConsole = "$groovyGroup:groovy-console"
    val groovyDateUtil = "$groovyGroup:groovy-dateutil"
    val groovyDatetime = "$groovyGroup:groovy-datetime"
    val groovyDoc = "$groovyGroup:groovy-groovydoc"
    val groovyJson = "$groovyGroup:groovy-json"
    val groovyNio = "$groovyGroup:groovy-nio"
    val groovySql = "$groovyGroup:groovy-sql"
    val groovyTemplates = "$groovyGroup:groovy-templates"
    val groovyTest = "$groovyGroup:groovy-test"
    val groovyXml = "$groovyGroup:groovy-xml"
    val gson = "com.google.code.gson:gson"
    val guava = "com.google.guava:guava"
    val h2Database = "com.h2database:h2"
    val hamcrest = "org.hamcrest:hamcrest-core"
    val httpcore = "org.apache.httpcomponents:httpcore"
    val inject = "javax.inject:javax.inject"
    val ivy = "org.apache.ivy:ivy"
    val jacksonAnnotations = "com.fasterxml.jackson.core:jackson-annotations"
    val jacksonCore = "com.fasterxml.jackson.core:jackson-core"
    val jacksonDatabind = "com.fasterxml.jackson.core:jackson-databind"
    val jakartaActivation = "com.sun.activation:jakarta.activation"
    val jakartaXmlBind = "jakarta.xml.bind:jakarta.xml.bind-api"
    val jansi = "org.fusesource.jansi:jansi"
    val jatl = "com.googlecode.jatl:jatl"
    val javaPoet = "com.squareup:javapoet"
    val jaxbCore = "com.sun.xml.bind:jaxb-core"
    val jaxbImpl = "com.sun.xml.bind:jaxb-impl"
    val jcifs = "jcifs:jcifs"
    val jclToSlf4j = "org.slf4j:jcl-over-slf4j"
    val jcommander = "com.beust:jcommander"
    val jetbrainsAnnotations = "org.jetbrains:annotations"
    val jgit = "org.eclipse.jgit:org.eclipse.jgit"
    val jgitSsh = "org.eclipse.jgit:org.eclipse.jgit.ssh.apache"
    val joda = "joda-time:joda-time"
    val jsch = "com.github.mwiede:jsch"
    val jsr305 = "com.google.code.findbugs:jsr305"
    val julToSlf4j = "org.slf4j:jul-to-slf4j"
    val junit = "junit:junit"
    val junit5Vintage = "org.junit.vintage:junit-vintage-engine"
    val junit5JupiterApi = "org.junit.jupiter:junit-jupiter-api"
    val junitPlatform = "org.junit.platform:junit-platform-launcher"
    val junitPlatformEngine = "org.junit.platform:junit-platform-engine"
    val jzlib = "com.jcraft:jzlib"
    val kryo = "com.esotericsoftware.kryo:kryo"
    val log4jToSlf4j = "org.slf4j:log4j-over-slf4j"
    val maven3Artifact = "org.apache.maven:maven-artifact"
    val maven3Core = "org.apache.maven:maven-core"
    val maven3BuilderSupport = "org.apache.maven:maven-builder-support"
    val maven3Model = "org.apache.maven:maven-model"
    val maven3ResolverProvider = "org.apache.maven:maven-resolver-provider"
    val maven3RepositoryMetadata = "org.apache.maven:maven-repository-metadata"
    val maven3Settings = "org.apache.maven:maven-settings"
    val maven3SettingsBuilder = "org.apache.maven:maven-settings-builder"
    val mavenResolverApi = "org.apache.maven.resolver:maven-resolver-api"
    val mavenResolverConnectorBasic = "org.apache.maven.resolver:maven-resolver-connector-basic"
    val mavenResolverImpl = "org.apache.maven.resolver:maven-resolver-impl"
    val mavenResolverSupplier = "org.apache.maven.resolver:maven-resolver-supplier"
    val mavenResolverTransportFile = "org.apache.maven.resolver:maven-resolver-transport-file"
    val mavenResolverTransportHttp = "org.apache.maven.resolver:maven-resolver-transport-http"
    val minlog = "com.esotericsoftware.minlog:minlog"
    val nativePlatform = "net.rubygrapefruit:native-platform"
    val nativePlatformFileEvents = "net.rubygrapefruit:file-events"
    val objenesis = "org.objenesis:objenesis"
    val plexusCipher = "org.sonatype.plexus:plexus-cipher"
    val plexusInterpolation = "org.codehaus.plexus:plexus-interpolation"
    val plexusSecDispatcher = "org.codehaus.plexus:plexus-sec-dispatcher"
    val plexusClassworlds = "org.codehaus.plexus:plexus-classworlds"
    val plexusUtils = "org.codehaus.plexus:plexus-utils"
    val plist = "com.googlecode.plist:dd-plist"
    val pmavenCommon = "org.sonatype.pmaven:pmaven-common"
    val pmavenGroovy = "org.sonatype.pmaven:pmaven-groovy"
    val slf4jApi = "org.slf4j:slf4j-api"
    val snakeyaml = "org.yaml:snakeyaml"
    val testng = "org.testng:testng"
    val tomlj = "org.tomlj:tomlj"
    val trove4j = "org.jetbrains.intellij.deps:trove4j"
    val jna = "net.java.dev.jna:jna"
    val agp = "com.android.tools.build:gradle"
    val xbeanReflect = "org.apache.xbean:xbean-reflect"
    val xmlApis = "xml-apis:xml-apis"

    // Compile only dependencies (dynamically downloaded if needed)
    val maven3Compat = "org.apache.maven:maven-compat"
    val maven3PluginApi = "org.apache.maven:maven-plugin-api"
    val zinc = "org.scala-sbt:zinc_2.13"

    // Test classpath only libraries
    val aircompressor = "io.airlift:aircompressor"
    val archunit = "com.tngtech.archunit:archunit"
    val archunitJunit5 = "com.tngtech.archunit:archunit-junit5"
    val archunitJunit5Api = "com.tngtech.archunit:archunit-junit5-api"
    val awaitility = "org.awaitility:awaitility-kotlin"
    val bytebuddy = "net.bytebuddy:byte-buddy"
    val bytebuddyAgent = "net.bytebuddy:byte-buddy-agent"
    val cglib = "cglib:cglib"
    val compileTesting = "com.google.testing.compile:compile-testing"
    val equalsverifier = "nl.jqno.equalsverifier:equalsverifier"
    val hikariCP = "com.zaxxer:HikariCP"
    val guice = "com.google.inject:guice"
    val httpmime = "org.apache.httpcomponents:httpmime"
    val jacksonKotlin = "com.fasterxml.jackson.module:jackson-module-kotlin"
    val javaParser = "com.github.javaparser:javaparser-core"
    val jetty = "org.eclipse.jetty:jetty-http"
    val jettySecurity = "org.eclipse.jetty:jetty-security"
    val jettyWebApp = "org.eclipse.jetty:jetty-webapp"
    val joptSimple = "net.sf.jopt-simple:jopt-simple"
    val jsoup = "org.jsoup:jsoup"
    val jtar = "org.kamranzafar:jtar"
    val kotlinCoroutines = "org.jetbrains.kotlinx:kotlinx-coroutines-core"
    val kotlinCoroutinesDebug = "org.jetbrains.kotlinx:kotlinx-coroutines-debug"
    val littleproxy = "xyz.rogfam:littleproxy"
    val mina = "org.apache.mina:mina-core"
    val mockitoCore = "org.mockito:mockito-core"
    val mockitoKotlin = "com.nhaarman:mockito-kotlin"
    val mockitoKotlin2 = "com.nhaarman.mockitokotlin2:mockito-kotlin"
    val mockwebserver = "com.squareup.okhttp3:mockwebserver"
    val mySqlConnector = "mysql:mysql-connector-java"
    val samplesCheck = "org.gradle.exemplar:samples-check"
    val snappy = "org.iq80.snappy:snappy"
    val servletApi = "javax.servlet:javax.servlet-api"
    val socksProxy = "com.github.bbottema:java-socks-proxy-server"
    val spock = "org.spockframework:spock-core"
    val spockJUnit4 = "org.spockframework:spock-junit4"
    val sshdCore = "org.apache.sshd:sshd-core"
    val sshdOsgi = "org.apache.sshd:sshd-osgi"
    val sshdScp = "org.apache.sshd:sshd-scp"
    val sshdSftp = "org.apache.sshd:sshd-sftp"
    val testcontainersSpock = "org.testcontainers:spock"
    val typesafeConfig = "com.typesafe:config"
    val xerces = "xerces:xercesImpl"
    val xmlunit = "xmlunit:xmlunit"

    val licenses = mapOf(
        ansiControlSequenceUtil to License.Apache2,
        ant to License.Apache2,
        antLauncher to License.Apache2,
        asm to License.BSD3,
        asmAnalysis to License.BSD3,
        asmCommons to License.BSD3,
        asmTree to License.BSD3,
        asmUtil to License.BSD3,
        assertj to License.Apache2,
        awsS3Core to License.Apache2,
        awsS3Kms to License.Apache2,
        awsS3S3 to License.Apache2,
        awsS3Sts to License.Apache2,
        bouncycastlePgp to License.MIT,
        bouncycastleProvider to License.MIT,
        bsh to License.Apache2,
        capsule to License.BSDStyle,
        commonsCodec to License.Apache2,
        commonsCompress to License.Apache2,
        commonsHttpclient to License.Apache2,
        commonsIo to License.Apache2,
        commonsLang to License.Apache2,
        commonsLang3 to License.Apache2,
        commonsMath to License.Apache2,
        compileTesting to License.Apache2,
        configurationCacheReport to License.Apache2,
        fastutil to License.Apache2,
        gcs to License.Apache2,
        googleApiClient to License.Apache2,
        googleHttpClient to License.Apache2,
        googleHttpClientGson to License.Apache2,
        googleHttpClientApacheV2 to License.Apache2,
        googleOauthClient to License.Apache2,
        gradleIdeStarter to License.Apache2,
        gradleProfiler to License.Apache2,
        groovy to License.Apache2,
        gson to License.Apache2,
        guava to License.Apache2,
        h2Database to License.EPL,
        hamcrest to License.BSD3,
        httpcore to License.Apache2,
        hikariCP to License.Apache2,
        inject to License.Apache2,
        ivy to License.Apache2,
        jacksonAnnotations to License.Apache2,
        jacksonCore to License.Apache2,
        jacksonDatabind to License.Apache2,
        jakartaActivation to License.EDL,
        jakartaXmlBind to License.EDL,
        jansi to License.Apache2,
        jatl to License.Apache2,
        javaPoet to License.Apache2,
        jaxbCore to License.EDL,
        jaxbImpl to License.EDL,
        jcifs to License.LGPL21,
        jclToSlf4j to License.MIT,
        jcommander to License.Apache2,
        jetbrainsAnnotations to License.Apache2,
        jgit to License.EDL,
        joda to License.Apache2,
        jsch to License.BSDStyle,
        jsr305 to License.BSD3,
        julToSlf4j to License.MIT,
        junit to License.EPL,
        junit5Vintage to License.EPL,
        junit5JupiterApi to License.EPL,
        junitPlatform to License.EPL,
        junitPlatformEngine to License.EPL,
        jzlib to License.BSDStyle,
        kryo to License.BSD3,
        log4jToSlf4j to License.MIT,
        maven3BuilderSupport to License.Apache2,
        maven3Model to License.Apache2,
        maven3ResolverProvider to License.Apache2,
        maven3RepositoryMetadata to License.Apache2,
        maven3Settings to License.Apache2,
        maven3SettingsBuilder to License.Apache2,
        mavenResolverApi to License.Apache2,
        mavenResolverConnectorBasic to License.Apache2,
        mavenResolverImpl to License.Apache2,
        mavenResolverSupplier to License.Apache2,
        mavenResolverTransportFile to License.Apache2,
        mavenResolverTransportHttp to License.Apache2,
        minlog to License.BSD3,
        nativePlatform to License.Apache2,
        nativePlatformFileEvents to License.Apache2,
        objenesis to License.Apache2,
        plexusCipher to License.Apache2,
        plexusInterpolation to License.Apache2,
        plexusSecDispatcher to License.Apache2,
        plexusUtils to License.Apache2,
        plist to License.MIT,
        pmavenCommon to License.Apache2,
        pmavenGroovy to License.Apache2,
        slf4jApi to License.MIT,
        snakeyaml to License.Apache2,
        testng to License.Apache2,
        tomlj to License.Apache2,
        trove4j to License.LGPL21,
        xbeanReflect to License.Apache2,
        xmlApis to License.Apache2,
        zinc to License.Apache2
    )
}<|MERGE_RESOLUTION|>--- conflicted
+++ resolved
@@ -22,12 +22,8 @@
 
     val groovyVersion = if (isBundleGroovy4) "4.0.20" else "3.0.21"
     val configurationCacheReportVersion = "1.5"
-<<<<<<< HEAD
+    val gradleIdeStarterVersion = "0.2-SNAPSHOT"
     val kotlinVersion = "1.9.23"
-=======
-    val gradleIdeStarterVersion = "0.2-SNAPSHOT"
-    val kotlinVersion = "1.9.22"
->>>>>>> 5c8eec35
 
     fun futureKotlin(module: String) = "org.jetbrains.kotlin:kotlin-$module:$kotlinVersion"
 
